--- conflicted
+++ resolved
@@ -325,7 +325,6 @@
         )?
     };
 
-<<<<<<< HEAD
     match seq.recognizer {
         SequenceRecognizer::Cfg(_) | SequenceRecognizer::Regex(_) => {
             let bias_if_not_allowed = match &mut seq.recognizer {
@@ -334,19 +333,20 @@
                         seq.tok_trie,
                         rx.as_mut(),
                         first_lobprobs_response.token
-=======
-    let bias_if_not_allowed = match &mut seq.recognizer {
-        SequenceRecognizer::Regex(ref mut rx) => {
-            get_bias_if_not_allowed!(seq.tok_trie, rx.as_mut(), first_lobprobs_response.token)
-        }
-        SequenceRecognizer::Cfg(ref mut cfg) => {
-            get_bias_if_not_allowed!(seq.tok_trie, cfg.as_mut(), first_lobprobs_response.token)
-        }
-        SequenceRecognizer::None => None,
-    };
-    let second_logprobs_response = match bias_if_not_allowed {
-        Some(token_set) => {
-            let mut acc = vec![
+                    )
+                }
+                SequenceRecognizer::Cfg(ref mut cfg) => {
+                    get_bias_if_not_allowed!(
+                        seq.tok_trie,
+                        cfg.as_mut(),
+                        first_lobprobs_response.token
+                    )
+                }
+                SequenceRecognizer::None | SequenceRecognizer::Kbnf(_) => None,
+            };
+            let second_logprobs_response = match bias_if_not_allowed {
+                Some(token_set) => {
+                    let mut acc = vec![
                 -f32::INFINITY;
                 seq.tok_trie
                     .as_ref()
@@ -355,35 +355,6 @@
                     ))?
                     .vocab_size()
             ];
-            token_set.apply_to(&mut acc);
-            let new_logits = (logits + Tensor::from_slice(&acc, acc.len(), &Device::Cpu)?)?;
-
-            let ctx_clone = seq.get_toks().to_vec();
-            let rng_clone = rng.clone();
-            let sampler = seq.sampler();
-            if use_async_pool {
-                tokio_rayon::spawn(move || {
-                    sampler.sample(
-                        new_logits,
-                        &ctx_clone,
-                        return_logprobs,
-                        rng_clone,
-                        sample_speculative,
->>>>>>> ced6fc0f
-                    )
-                }
-                SequenceRecognizer::Cfg(ref mut cfg) => {
-                    get_bias_if_not_allowed!(
-                        seq.tok_trie,
-                        cfg.as_mut(),
-                        first_lobprobs_response.token
-                    )
-                }
-                SequenceRecognizer::None | SequenceRecognizer::Kbnf(_) => None,
-            };
-            let second_logprobs_response = match bias_if_not_allowed {
-                Some(token_set) => {
-                    let mut acc = vec![-f32::INFINITY; seq.tok_trie.vocab_size()];
                     token_set.apply_to(&mut acc);
                     let new_logits = (logits + Tensor::from_slice(&acc, acc.len(), &Device::Cpu)?)?;
 
@@ -414,15 +385,19 @@
                 None => first_lobprobs_response,
             };
 
-            if add_to_trie {
+            if add_to_trie && seq.tok_trie.is_some() {
                 match seq.recognizer {
                     SequenceRecognizer::Regex(ref mut rx) => {
                         seq.tok_trie
+                    .as_ref()
+                    .unwrap()
                             .append_token(rx.as_mut(), second_logprobs_response.token)
                             .map_err(candle_core::Error::msg)?;
                     }
                     SequenceRecognizer::Cfg(ref mut cfg) => {
                         seq.tok_trie
+                    .as_ref()
+                    .unwrap()
                             .append_token(cfg.as_mut(), second_logprobs_response.token)
                             .map_err(candle_core::Error::msg)?;
                     }
@@ -432,7 +407,6 @@
             Ok(second_logprobs_response)
         }
 
-<<<<<<< HEAD
         SequenceRecognizer::None => Ok(first_lobprobs_response),
 
         SequenceRecognizer::Kbnf(_) => {
@@ -482,23 +456,6 @@
                 KbnfGrammarBias::FinishedGeneration => {
                     todo!()
                 }
-=======
-    if add_to_trie && seq.tok_trie.is_some() {
-        match seq.recognizer {
-            SequenceRecognizer::Regex(ref mut rx) => {
-                seq.tok_trie
-                    .as_ref()
-                    .unwrap()
-                    .append_token(rx.as_mut(), second_logprobs_response.token)
-                    .map_err(candle_core::Error::msg)?;
-            }
-            SequenceRecognizer::Cfg(ref mut cfg) => {
-                seq.tok_trie
-                    .as_ref()
-                    .unwrap()
-                    .append_token(cfg.as_mut(), second_logprobs_response.token)
-                    .map_err(candle_core::Error::msg)?;
->>>>>>> ced6fc0f
             }
         }
     }
